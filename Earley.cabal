name:                Earley
version:             0.8.2
synopsis:            Parsing all context-free grammars using Earley's algorithm.
description:         See <https://www.github.com/ollef/Earley> for more
                     information and
                     <https://github.com/ollef/Earley/tree/master/examples> for
                     examples.
license:             BSD3
license-file:        LICENSE
author:              Olle Fredriksson
maintainer:          fredriksson.olle@gmail.com
copyright:           (c) 2014-2015 Olle Fredriksson
category:            Parsing
build-type:          Simple
cabal-version:       >=1.10

Flag Examples
  Description: "Build examples"
  Default:     False

source-repository    head
  type:     git
  location: https://github.com/ollef/Earley.git

library
<<<<<<< HEAD
  exposed-modules:     Text.Earley.Derived, Text.Earley.Grammar, Text.Earley.Mixfix, Text.Earley.Parser Text.Earley
=======
  exposed-modules:     Text.Earley.Derived, Text.Earley.Grammar, Text.Earley.Parser, Text.Earley, Text.Earley.Internal
>>>>>>> 74afbcf0
  -- other-modules:
  build-depends:       base >=4.7 && <4.9, ListLike >=4.1
  -- hs-source-dirs:
  default-language:    Haskell2010
  ghc-options:         -Wall -funbox-strict-fields

executable earley-english
  if !flag(examples)
    buildable:         False
  main-is:             English.hs
  ghc-options:         -Wall
  hs-source-dirs:      examples
  default-language:    Haskell2010
  build-depends:       base, Earley, unordered-containers >=0.2

executable earley-expr
  if !flag(examples)
    buildable:         False
  main-is:             Expr.hs
  ghc-options:         -Wall
  hs-source-dirs:      examples
  default-language:    Haskell2010
  build-depends:       base, Earley

executable earley-expr2
  if !flag(examples)
    buildable:         False
  main-is:             Expr2.hs
  ghc-options:         -Wall
  hs-source-dirs:      examples
  default-language:    Haskell2010
  build-depends:       base, Earley

executable earley-mixfix
  if !flag(examples)
    buildable:         False
  main-is:             Mixfix.hs
  ghc-options:         -Wall
  hs-source-dirs:      examples
  default-language:    Haskell2010
  build-depends:       base, Earley, unordered-containers

executable earley-very-ambiguous
  if !flag(examples)
    buildable:         False
  main-is:             VeryAmbiguous.hs
  ghc-options:         -Wall
  hs-source-dirs:      examples
  default-language:    Haskell2010
  build-depends:       base, Earley

executable earley-words
  if !flag(examples)
    buildable:         False
  main-is:             Words.hs
  ghc-options:         -Wall
  hs-source-dirs:      examples
  default-language:    Haskell2010
  build-depends:       base, Earley

benchmark bench
  type:                exitcode-stdio-1.0
  hs-source-dirs:      . bench
  main-is:             BenchAll.hs
  build-depends:       base, deepseq, criterion >=1.1, parsec >=3.1, ListLike
  default-language:    Haskell2010
  ghc-options:         -Wall
                       -O2
                       -fmax-simplifier-iterations=10
                       -fdicts-cheap
                       -fspec-constr-count=6

test-suite tests
  type:                exitcode-stdio-1.0
  main-is:             Tests.hs
  ghc-options:         -Wall
  hs-source-dirs:      tests
  default-language:    Haskell2010
  build-depends:       base, Earley, tasty >=0.10, tasty-quickcheck >=0.8, tasty-hunit >= 0.9<|MERGE_RESOLUTION|>--- conflicted
+++ resolved
@@ -1,5 +1,5 @@
 name:                Earley
-version:             0.8.2
+version:             0.8.3
 synopsis:            Parsing all context-free grammars using Earley's algorithm.
 description:         See <https://www.github.com/ollef/Earley> for more
                      information and
@@ -23,11 +23,13 @@
   location: https://github.com/ollef/Earley.git
 
 library
-<<<<<<< HEAD
-  exposed-modules:     Text.Earley.Derived, Text.Earley.Grammar, Text.Earley.Mixfix, Text.Earley.Parser Text.Earley
-=======
-  exposed-modules:     Text.Earley.Derived, Text.Earley.Grammar, Text.Earley.Parser, Text.Earley, Text.Earley.Internal
->>>>>>> 74afbcf0
+  exposed-modules:
+                       Text.Earley,
+                       Text.Earley.Derived,
+                       Text.Earley.Grammar,
+                       Text.Earley.Internal,
+                       Text.Earley.Mixfix,
+                       Text.Earley.Parser
   -- other-modules:
   build-depends:       base >=4.7 && <4.9, ListLike >=4.1
   -- hs-source-dirs:
